# evil-snipe

> This is a new (and potentially buggy) plugin, much functionality has yet to be
> implemented. I'm also an elisp noob, so help or contributions are appreciated!

Snipe is a marriage of [vim-sneak](https://github.com/justinmk/vim-sneak) and
[vim-seek](https://github.com/goldfeld/vim-seek), but for
[evil-mode](https://gitorious.org/evil/pages/Home) on Emacs.

<<<<<<< HEAD
Everything snipe does can be summaried into two actions: skulking and sniping.
Skulking is two-character f/F/t/T, essentially. Sniping pertains to performing
actions (yank, delete, change, etc.) on remote words, away from the cursor.

**Sniping** (which hasn't been implemented yet) is like vim-seek's
[remote and presential leaps](https://github.com/goldfeld/vim-seek#leaping-motions).
For instance, you can delete a nearby inner word that contains "ev" with
`direv`. That's d for delete, `ir` for inner-remote and `ev` for 'word that
contains `ev`'.
=======
Put simply, evil-snipe is f/F/t/T on steroids. It can be configured to accept N
characters, but by default will accept 2; `shi` will jump to the next occurrence
of 'hi'.
>>>>>>> 7c83cbe2

## Installation

Download evil-snipe.el, place it on your loadpath and insert this into your
emacs configuration:

```elisp
(add-to-list 'load-path "/directory/containing/evil-snipe/")
(require 'evil-snipe)
(global-evil-snipe-mode)
```

## Configuration

By default sniping is scoped to the current line (relative to your cursor). This
is consistent with vim-seek. If you prefer vim-sneak's rest-of-buffer-scoped
approach, do:

<<<<<<< HEAD
### Inconsistencies with vim-sneak/vim-seek

#### vim-sneak's vertical scoping
=======
```elisp
(setq evil-snipe-scope 'visible)  ;; or 'buffer, 'whole-visible or 'whole-buffer
```
>>>>>>> 7c83cbe2

If you *don't* want incremental or highlighting at all (without which it becomes
more vim-seek-like):

```elisp
(setq evil-snipe-enable-highlight nil)
(setq evil-snipe-enable-incremental-highlight nil)
```

To get sniping in visual mode:

```elisp
(define-key evil-visual-state-map "z" 'evil-snipe-f)
(define-key evil-visual-state-map "Z" 'evil-snipe-F)
```

**Note:** snipe hijacks the s/S bindings in normal mode (e.g. `s{char]{char}}`,
which belong to 'evil-substitute'. If you miss it, `s` can be accomplished with
`cl` and `S` with `cc`. If that isn't enough, see
`evil-snipe-auto-disable-substitute`.

For more information, look up any of the following functions:

```elisp
'evil-snipe-f
'evil-snipe-F
'evil-snipe-t
'evil-snipe-T
```

### Compatibility

* [evil-surround](https://github.com/timcharper/evil-surround)'s s/S mappings
  override snipe in visual mode. It **does not** affect evil-surround's `s`
  operator though. Snipe uses `z/Z/x/X` instead. Perhaps we can use that in visual
  mode as well.
* [evil-space](https://github.com/linktohack/evil-space) needs more investigating.

## Features

  * Press `sab` to move the cursor immediately onto the 'a' of the next
    occurrence of `ab`.
  * Use `S` to search backwards.
  * Evil-snipe is always literal: `s\*` will jump to a literal `\*`
  * In operator mode, evil-snipe is bound to `z/Z` (inclusive) and `x/X`
    (exclusive). For instance, `dzab` will delete up to and including the 'ab'.
    `x/X` will stop short of the 'ab'.
  * Press `s<Enter>` to repeat the last snipe. `S<enter>` does the inverse.
  * Highlight matches if `evil-snipe-search-highlight` is non-nil.
  * Incrementally highlight matches as you type if
    `evil-snipe-search-incremental-highlight` is non-nil.
  * `evil-snipe-scope` controls the scope of searches. Use `'line` to mimic
    vim-seek and `'visible` or `'buffer` to mimic vim-sneak. See variable for
    other options and better explanations.
  * `evil-snipe-count-scope`
    * If nil, `count` will specify how many times to repeat the command (e.g.
      `3shi` will find the 3rd 'hi').
    * If `'vertical`, snipe uses vim-sneak's vertical scoping. `3shi` will
      find the first 'hi' within 3 columns on any line after the cursor.
    * If `'letters`, the count will set how many characters to accept. `5shello`
      will jump to the first 'hello'.
  * While typing your search characters, press `TAB` to increment the character
    count. e.g. `s<tab><tab>goal` will search for the next instance of "goal".
  * Backspace works in the snipe prompt.

### Planned

  * `;` and `,` repeat support
  * `n` and `N` repeat support
  * Vertical-scoping: `5shi` will jump to the next occurance of 'hi' that is
    within 5 columns of the cursor on any following line.
  * Use `r` as an operator or text-object to target remove objects.
  * As an operator, it defaults to word mode. So `drwo` will delete the
    next word containg `wo`.
  * As a text-object, you can specify inner or outer: `dirwo` will
    delete the next INNER word containing `wo`. dorwo will target the next OUTER
    word.
  * Use `R` for reverse remote snipes.
  * Use `p` for the same functionality as `r` except that it stays at the
    destination.

## Credits

Evil-snipe was inspired by:

* [vim-seek](https://github.com/goldfeld/vim-seek)
* [vim-sneak](https://github.com/justinmk/vim-sneak)
* [evil-sneak](https://github.com/AshleyMoni/evil-sneak)<|MERGE_RESOLUTION|>--- conflicted
+++ resolved
@@ -7,21 +7,9 @@
 [vim-seek](https://github.com/goldfeld/vim-seek), but for
 [evil-mode](https://gitorious.org/evil/pages/Home) on Emacs.
 
-<<<<<<< HEAD
-Everything snipe does can be summaried into two actions: skulking and sniping.
-Skulking is two-character f/F/t/T, essentially. Sniping pertains to performing
-actions (yank, delete, change, etc.) on remote words, away from the cursor.
-
-**Sniping** (which hasn't been implemented yet) is like vim-seek's
-[remote and presential leaps](https://github.com/goldfeld/vim-seek#leaping-motions).
-For instance, you can delete a nearby inner word that contains "ev" with
-`direv`. That's d for delete, `ir` for inner-remote and `ev` for 'word that
-contains `ev`'.
-=======
 Put simply, evil-snipe is f/F/t/T on steroids. It can be configured to accept N
 characters, but by default will accept 2; `shi` will jump to the next occurrence
 of 'hi'.
->>>>>>> 7c83cbe2
 
 ## Installation
 
@@ -40,15 +28,9 @@
 is consistent with vim-seek. If you prefer vim-sneak's rest-of-buffer-scoped
 approach, do:
 
-<<<<<<< HEAD
-### Inconsistencies with vim-sneak/vim-seek
-
-#### vim-sneak's vertical scoping
-=======
 ```elisp
 (setq evil-snipe-scope 'visible)  ;; or 'buffer, 'whole-visible or 'whole-buffer
 ```
->>>>>>> 7c83cbe2
 
 If you *don't* want incremental or highlighting at all (without which it becomes
 more vim-seek-like):
